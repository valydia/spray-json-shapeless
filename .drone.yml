<<<<<<< HEAD
build:
  image: ensime/ensime:v2.x-cache
  pull: true
  environment:
    - SONATYPE_USERNAME=$$SONATYPE_USERNAME
    - SONATYPE_PASSWORD=$$SONATYPE_PASSWORD
  commands:
    - if $(git grep -qE "TODO|FIXME" -- `git ls-files | grep -v .drone.yml`) ; then
        echo "Please remove TODO or FIXME. Create an issue at GitHub instead." ;
        exit 1 ;
      fi
    - git log | head -n 20 ; git fetch --tags
    - host `curl -s http://httpbin.org/ip | jq -r '.origin'` || true ;
    - case $SCALA_VERSION in 2.12*) echo 1.8 > .java-version ; esac ;
      git update-index --assume-unchanged .java-version
    - sbt ++$SCALA_VERSION test:compile doc;
      if $(! git diff --exit-code --quiet ) ; then
        echo "Code formatting does not meet the project's standards:" ;
        git --no-pager diff ;
        exit 1 ;
      fi
    #- sbt ++$SCALA_VERSION test mimaReportBinaryIssues
    - if [ -z "$CI_PULL_REQUEST" ] ; then
        sbt ++$SCALA_VERSION publish ;
      fi
=======
pipeline:
  build:
    when:
      branch: master
    image: ensime/ensime:v2.x-cache
    pull: true
    commands:
      - host `curl -s http://httpbin.org/ip | jq -r '.origin'` || true ;
      - git log | head -n 20 ; git fetch -q --tags
      - if $(git grep -qE "TODO|FIXME" *) ; then
          echo "Please remove TODO or FIXME. Create an issue at GitHub instead." ;
          exit 1 ;
        fi
      - case $SCALA_VERSION in 2.12*) echo 1.8 > .java-version ; esac ;
        git update-index --assume-unchanged .java-version
      - sbt ++$SCALA_VERSION test:compile doc;
        if $(! git diff --exit-code --quiet ) ; then
          echo "Code formatting does not meet the project's standards:" ;
          git --no-pager diff ;
          exit 1 ;
        fi
      - sbt ++$SCALA_VERSION test mimaReportBinaryIssues
      - if [ -z "$DRONE_PULL_REQUEST" ] ; then
          sbt ++$SCALA_VERSION publish ;
        fi
>>>>>>> 0e74a0e7

matrix:
  SCALA_VERSION:
    - 2.12.1
    - 2.11.8
    - 2.10.6<|MERGE_RESOLUTION|>--- conflicted
+++ resolved
@@ -1,30 +1,3 @@
-<<<<<<< HEAD
-build:
-  image: ensime/ensime:v2.x-cache
-  pull: true
-  environment:
-    - SONATYPE_USERNAME=$$SONATYPE_USERNAME
-    - SONATYPE_PASSWORD=$$SONATYPE_PASSWORD
-  commands:
-    - if $(git grep -qE "TODO|FIXME" -- `git ls-files | grep -v .drone.yml`) ; then
-        echo "Please remove TODO or FIXME. Create an issue at GitHub instead." ;
-        exit 1 ;
-      fi
-    - git log | head -n 20 ; git fetch --tags
-    - host `curl -s http://httpbin.org/ip | jq -r '.origin'` || true ;
-    - case $SCALA_VERSION in 2.12*) echo 1.8 > .java-version ; esac ;
-      git update-index --assume-unchanged .java-version
-    - sbt ++$SCALA_VERSION test:compile doc;
-      if $(! git diff --exit-code --quiet ) ; then
-        echo "Code formatting does not meet the project's standards:" ;
-        git --no-pager diff ;
-        exit 1 ;
-      fi
-    #- sbt ++$SCALA_VERSION test mimaReportBinaryIssues
-    - if [ -z "$CI_PULL_REQUEST" ] ; then
-        sbt ++$SCALA_VERSION publish ;
-      fi
-=======
 pipeline:
   build:
     when:
@@ -46,11 +19,10 @@
           git --no-pager diff ;
           exit 1 ;
         fi
-      - sbt ++$SCALA_VERSION test mimaReportBinaryIssues
+      #- sbt ++$SCALA_VERSION test mimaReportBinaryIssues
       - if [ -z "$DRONE_PULL_REQUEST" ] ; then
           sbt ++$SCALA_VERSION publish ;
         fi
->>>>>>> 0e74a0e7
 
 matrix:
   SCALA_VERSION:
